--- conflicted
+++ resolved
@@ -109,14 +109,11 @@
         block_slot: Slot,
         state_slot: Slot,
     },
-<<<<<<< HEAD
     HistoricalBlockError(HistoricalBlockError),
-=======
     InvalidStateForShuffling {
         state_epoch: Epoch,
         shuffling_epoch: Epoch,
     },
->>>>>>> 0aa85095
 }
 
 easy_from_to!(SlotProcessingError, BeaconChainError);
@@ -134,11 +131,8 @@
 easy_from_to!(PruningError, BeaconChainError);
 easy_from_to!(ArithError, BeaconChainError);
 easy_from_to!(ForkChoiceStoreError, BeaconChainError);
-<<<<<<< HEAD
 easy_from_to!(HistoricalBlockError, BeaconChainError);
-=======
 easy_from_to!(StateAdvanceError, BeaconChainError);
->>>>>>> 0aa85095
 
 #[derive(Debug)]
 pub enum BlockProductionError {
