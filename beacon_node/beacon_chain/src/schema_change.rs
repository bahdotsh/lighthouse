//! Utilities for managing database schema changes.
use crate::beacon_chain::{BeaconChainTypes, OP_POOL_DB_KEY};
use crate::validator_pubkey_cache::ValidatorPubkeyCache;
<<<<<<< HEAD
use ssz::{Decode, Encode};
use ssz_derive::{Decode, Encode};
=======
use operation_pool::{PersistedOperationPool, PersistedOperationPoolBase};
>>>>>>> 6a620a31
use std::fs;
use std::path::Path;
use std::sync::Arc;
use store::config::OnDiskStoreConfig;
use store::hot_cold_store::{HotColdDB, HotColdDBError};
use store::metadata::{SchemaVersion, CONFIG_KEY, CURRENT_SCHEMA_VERSION};
use store::{DBColumn, Error as StoreError, ItemStore, StoreItem};

const PUBKEY_CACHE_FILENAME: &str = "pubkey_cache.ssz";

/// Migrate the database from one schema version to another, applying all requisite mutations.
pub fn migrate_schema<T: BeaconChainTypes>(
    db: Arc<HotColdDB<T::EthSpec, T::HotStore, T::ColdStore>>,
    datadir: &Path,
    from: SchemaVersion,
    to: SchemaVersion,
) -> Result<(), StoreError> {
    match (from, to) {
        // Migrating from the current schema version to iself is always OK, a no-op.
        (_, _) if from == to && to == CURRENT_SCHEMA_VERSION => Ok(()),
        // Migrate across multiple versions by recursively migrating one step at a time.
        (_, _) if from.as_u64() + 1 < to.as_u64() => {
            let next = SchemaVersion(from.as_u64() + 1);
            migrate_schema::<T>(db.clone(), datadir, from, next)?;
            migrate_schema::<T>(db, datadir, next, to)
        }
        // Migration from v0.3.0 to v0.3.x, adding the temporary states column.
        // Nothing actually needs to be done, but once a DB uses v2 it shouldn't go back.
        (SchemaVersion(1), SchemaVersion(2)) => {
            db.store_schema_version(to)?;
            Ok(())
        }
        // Migration for removing the pubkey cache.
        (SchemaVersion(2), SchemaVersion(3)) => {
            let pk_cache_path = datadir.join(PUBKEY_CACHE_FILENAME);

            // Load from file, store to DB.
            ValidatorPubkeyCache::<T>::load_from_file(&pk_cache_path)
                .and_then(|cache| ValidatorPubkeyCache::convert(cache, db.clone()))
                .map_err(|e| StoreError::SchemaMigrationError(format!("{:?}", e)))?;

            db.store_schema_version(to)?;

            // Delete cache file now that keys are stored in the DB.
            fs::remove_file(&pk_cache_path).map_err(|e| {
                StoreError::SchemaMigrationError(format!(
                    "unable to delete {}: {:?}",
                    pk_cache_path.display(),
                    e
                ))
            })?;

            Ok(())
        }
<<<<<<< HEAD
        // Migration for weak subjectivity sync support and clean up of `OnDiskStoreConfig` (#1784).
        (SchemaVersion(3), SchemaVersion(4)) => {
            if let Some(OnDiskStoreConfigV3 {
                slots_per_restore_point,
                ..
            }) = db.hot_db.get(&CONFIG_KEY)?
            {
                let new_config = OnDiskStoreConfig {
                    slots_per_restore_point,
                };
                db.hot_db.put(&CONFIG_KEY, &new_config)?;
            }

            db.store_schema_version(to)?;
=======
        // Migration for adding sync committee contributions to the persisted op pool.
        (SchemaVersion(3), SchemaVersion(4)) => {
            // Deserialize from what exists in the database using the `PersistedOperationPoolBase`
            // variant and convert it to the Altair variant.
            let pool_opt = db
                .get_item::<PersistedOperationPoolBase<T::EthSpec>>(&OP_POOL_DB_KEY)?
                .map(PersistedOperationPool::Base)
                .map(PersistedOperationPool::base_to_altair);

            if let Some(pool) = pool_opt {
                // Store the converted pool under the same key.
                db.put_item::<PersistedOperationPool<T::EthSpec>>(&OP_POOL_DB_KEY, &pool)?;
            }

            db.store_schema_version(to)?;

>>>>>>> 6a620a31
            Ok(())
        }
        // Anything else is an error.
        (_, _) => Err(HotColdDBError::UnsupportedSchemaVersion {
            target_version: to,
            current_version: from,
        }
        .into()),
    }
}

// Store config used in v3 schema and earlier.
#[derive(Debug, Clone, PartialEq, Eq, Encode, Decode)]
pub struct OnDiskStoreConfigV3 {
    pub slots_per_restore_point: u64,
    pub _block_cache_size: usize,
}

impl StoreItem for OnDiskStoreConfigV3 {
    fn db_column() -> DBColumn {
        DBColumn::BeaconMeta
    }

    fn as_store_bytes(&self) -> Vec<u8> {
        self.as_ssz_bytes()
    }

    fn from_store_bytes(bytes: &[u8]) -> Result<Self, StoreError> {
        Ok(Self::from_ssz_bytes(bytes)?)
    }
}<|MERGE_RESOLUTION|>--- conflicted
+++ resolved
@@ -1,12 +1,9 @@
 //! Utilities for managing database schema changes.
 use crate::beacon_chain::{BeaconChainTypes, OP_POOL_DB_KEY};
 use crate::validator_pubkey_cache::ValidatorPubkeyCache;
-<<<<<<< HEAD
+use operation_pool::{PersistedOperationPool, PersistedOperationPoolBase};
 use ssz::{Decode, Encode};
 use ssz_derive::{Decode, Encode};
-=======
-use operation_pool::{PersistedOperationPool, PersistedOperationPoolBase};
->>>>>>> 6a620a31
 use std::fs;
 use std::path::Path;
 use std::sync::Arc;
@@ -61,22 +58,6 @@
 
             Ok(())
         }
-<<<<<<< HEAD
-        // Migration for weak subjectivity sync support and clean up of `OnDiskStoreConfig` (#1784).
-        (SchemaVersion(3), SchemaVersion(4)) => {
-            if let Some(OnDiskStoreConfigV3 {
-                slots_per_restore_point,
-                ..
-            }) = db.hot_db.get(&CONFIG_KEY)?
-            {
-                let new_config = OnDiskStoreConfig {
-                    slots_per_restore_point,
-                };
-                db.hot_db.put(&CONFIG_KEY, &new_config)?;
-            }
-
-            db.store_schema_version(to)?;
-=======
         // Migration for adding sync committee contributions to the persisted op pool.
         (SchemaVersion(3), SchemaVersion(4)) => {
             // Deserialize from what exists in the database using the `PersistedOperationPoolBase`
@@ -93,7 +74,23 @@
 
             db.store_schema_version(to)?;
 
->>>>>>> 6a620a31
+            Ok(())
+        }
+        // Migration for weak subjectivity sync support and clean up of `OnDiskStoreConfig` (#1784).
+        (SchemaVersion(4), SchemaVersion(5)) => {
+            if let Some(OnDiskStoreConfigV4 {
+                slots_per_restore_point,
+                ..
+            }) = db.hot_db.get(&CONFIG_KEY)?
+            {
+                let new_config = OnDiskStoreConfig {
+                    slots_per_restore_point,
+                };
+                db.hot_db.put(&CONFIG_KEY, &new_config)?;
+            }
+
+            db.store_schema_version(to)?;
+
             Ok(())
         }
         // Anything else is an error.
@@ -105,14 +102,14 @@
     }
 }
 
-// Store config used in v3 schema and earlier.
+// Store config used in v4 schema and earlier.
 #[derive(Debug, Clone, PartialEq, Eq, Encode, Decode)]
-pub struct OnDiskStoreConfigV3 {
+pub struct OnDiskStoreConfigV4 {
     pub slots_per_restore_point: u64,
     pub _block_cache_size: usize,
 }
 
-impl StoreItem for OnDiskStoreConfigV3 {
+impl StoreItem for OnDiskStoreConfigV4 {
     fn db_column() -> DBColumn {
         DBColumn::BeaconMeta
     }
