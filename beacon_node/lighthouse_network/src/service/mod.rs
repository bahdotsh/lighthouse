--- conflicted
+++ resolved
@@ -1260,19 +1260,19 @@
                         );
                         Some(event)
                     }
-<<<<<<< HEAD
                     InboundRequest::BlobsByRange(req) => {
                         let event = self.build_request(
                             peer_request_id,
                             peer_id,
                             Request::BlobsByRange(req),
-=======
+                        );
+                        Some(event)
+                    }
                     InboundRequest::LightClientBootstrap(req) => {
                         let event = self.build_request(
                             peer_request_id,
                             peer_id,
                             Request::LightClientBootstrap(req),
->>>>>>> 22115049
                         );
                         Some(event)
                     }
