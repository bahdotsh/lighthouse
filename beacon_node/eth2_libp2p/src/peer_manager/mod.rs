--- conflicted
+++ resolved
@@ -337,7 +337,6 @@
             }
         }
 
-<<<<<<< HEAD
         // Increment the PEERS_PER_CLIENT metric.
         // NOTE: This metric can be larger than the connected_peers client temporarily as we
         // register the connection regardless if we are about to drop the connection because of
@@ -357,19 +356,6 @@
             );
         }
 
-        // Should not be able to connect to a banned peer. Double check here
-        if self.is_banned(&peer_id) {
-            warn!(self.log, "Connected to a banned peer"; "peer_id" => %peer_id);
-            self.events.push(PeerManagerEvent::DisconnectPeer(
-                peer_id,
-                GoodbyeReason::Banned,
-            ));
-            self.network_globals
-                .peers
-                .write()
-                .notify_disconnecting(peer_id, true);
-            return;
-=======
         // Check to make sure the peer is not supposed to be banned
         match self.ban_status(&peer_id) {
             BanResult::BadScore => {
@@ -387,7 +373,6 @@
                 return;
             }
             BanResult::NotBanned => {}
->>>>>>> a73dcb7b
         }
 
         // Check the connection limits
