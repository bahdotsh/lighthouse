//! Implementation of Lighthouse's peer management system.

use crate::discovery::TARGET_SUBNET_PEERS;
use crate::rpc::{GoodbyeReason, MetaData, Protocol, RPCError, RPCResponseErrorCode};
use crate::types::SyncState;
use crate::{error, metrics, Gossipsub};
use crate::{NetworkConfig, NetworkGlobals, PeerId};
use crate::{Subnet, SubnetDiscovery};
use discv5::Enr;
use futures::prelude::*;
use futures::Stream;
use hashset_delay::HashSetDelay;
use libp2p::core::ConnectedPoint;
use libp2p::identify::IdentifyInfo;
<<<<<<< HEAD
use peerdb::{BanOperation, BanResult, ScoreUpdateResult};
use slog::{crit, debug, error, warn};
=======
use slog::{debug, error, warn};
>>>>>>> 29a8865d
use smallvec::SmallVec;
use std::{
    pin::Pin,
    sync::Arc,
    task::{Context, Poll},
    time::{Duration, Instant},
};
use types::{EthSpec, SyncSubnetId};

pub use libp2p::core::{identity::Keypair, Multiaddr};

#[allow(clippy::mutable_key_type)] // PeerId in hashmaps are no longer permitted by clippy
pub mod peerdb;

pub use peerdb::peer_info::{
    ConnectionDirection, PeerConnectionStatus, PeerConnectionStatus::*, PeerInfo,
};
use peerdb::score::{PeerAction, ReportSource};
pub use peerdb::sync_status::{SyncInfo, SyncStatus};
use std::collections::{hash_map::Entry, HashMap};
use std::net::IpAddr;

/// The time in seconds between re-status's peers.
const STATUS_INTERVAL: u64 = 300;
/// The time in seconds between PING events. We do not send a ping if the other peer has PING'd us
/// within this time frame (Seconds)
/// This is asymmetric to avoid simultaneous pings.
/// The interval for outbound connections.
const PING_INTERVAL_OUTBOUND: u64 = 15;
/// The interval for inbound connections.
const PING_INTERVAL_INBOUND: u64 = 20;

/// The heartbeat performs regular updates such as updating reputations and performing discovery
/// requests. This defines the interval in seconds.
const HEARTBEAT_INTERVAL: u64 = 30;

/// A fraction of `PeerManager::target_peers` that we allow to connect to us in excess of
/// `PeerManager::target_peers`. For clarity, if `PeerManager::target_peers` is 50 and
/// PEER_EXCESS_FACTOR = 0.1 we allow 10% more nodes, i.e 55.
pub const PEER_EXCESS_FACTOR: f32 = 0.1;
/// A fraction of `PeerManager::target_peers` that need to be outbound-only connections.
pub const MIN_OUTBOUND_ONLY_FACTOR: f32 = 0.3;
/// The fraction of extra peers beyond the PEER_EXCESS_FACTOR that we allow us to dial for when
/// requiring subnet peers. More specifically, if our target peer limit is 50, and our excess peer
/// limit is 55, and we are at 55 peers, the following parameter provisions a few more slots of
/// dialing priority peers we need for validator duties.
pub const PRIORITY_PEER_EXCESS: f32 = 0.05;

/// The main struct that handles peer's reputation and connection status.
pub struct PeerManager<TSpec: EthSpec> {
    /// Storage of network globals to access the `PeerDB`.
    network_globals: Arc<NetworkGlobals<TSpec>>,
    /// A queue of events that the `PeerManager` is waiting to produce.
    events: SmallVec<[PeerManagerEvent; 16]>,
    /// A collection of inbound-connected peers awaiting to be Ping'd.
    inbound_ping_peers: HashSetDelay<PeerId>,
    /// A collection of outbound-connected peers awaiting to be Ping'd.
    outbound_ping_peers: HashSetDelay<PeerId>,
    /// A collection of peers awaiting to be Status'd.
    status_peers: HashSetDelay<PeerId>,
    /// The target number of peers we would like to connect to.
    target_peers: usize,
    /// A collection of sync committee subnets that we need to stay subscribed to.
    /// Sync committee subnets are longer term (256 epochs). Hence, we need to re-run
    /// discovery queries for subnet peers if we disconnect from existing sync
    /// committee subnet peers.
    sync_committee_subnets: HashMap<SyncSubnetId, Instant>,
    /// The heartbeat interval to perform routine maintenance.
    heartbeat: tokio::time::Interval,
    /// Keeps track of whether the discovery service is enabled or not.
    discovery_enabled: bool,
    /// The logger associated with the `PeerManager`.
    log: slog::Logger,
}

/// The events that the `PeerManager` outputs (requests).
pub enum PeerManagerEvent {
    /// A peer has dialed us.
    PeerConnectedIncoming(PeerId),
    /// A peer has been dialed.
    PeerConnectedOutgoing(PeerId),
    /// A peer has disconnected.
    PeerDisconnected(PeerId),
    /// Sends a STATUS to a peer.
    Status(PeerId),
    /// Sends a PING to a peer.
    Ping(PeerId),
    /// Request METADATA from a peer.
    MetaData(PeerId),
    /// The peer should be disconnected.
    DisconnectPeer(PeerId, GoodbyeReason),
    /// Inform the behaviour to ban this peer and associated ip addresses.
    Banned(PeerId, Vec<IpAddr>),
    /// The peer should be unbanned with the associated ip addresses.
    UnBanned(PeerId, Vec<IpAddr>),
    /// Request the behaviour to discover more peers.
    DiscoverPeers,
    /// Request the behaviour to discover peers on subnets.
    DiscoverSubnetPeers(Vec<SubnetDiscovery>),
}

impl<TSpec: EthSpec> PeerManager<TSpec> {
    // NOTE: Must be run inside a tokio executor.
    pub async fn new(
        config: &NetworkConfig,
        network_globals: Arc<NetworkGlobals<TSpec>>,
        log: &slog::Logger,
    ) -> error::Result<Self> {
        // Set up the peer manager heartbeat interval
        let heartbeat = tokio::time::interval(tokio::time::Duration::from_secs(HEARTBEAT_INTERVAL));

        Ok(PeerManager {
            network_globals,
            events: SmallVec::new(),
            inbound_ping_peers: HashSetDelay::new(Duration::from_secs(PING_INTERVAL_INBOUND)),
            outbound_ping_peers: HashSetDelay::new(Duration::from_secs(PING_INTERVAL_OUTBOUND)),
            status_peers: HashSetDelay::new(Duration::from_secs(STATUS_INTERVAL)),
            target_peers: config.target_peers,
            sync_committee_subnets: Default::default(),
            heartbeat,
            discovery_enabled: !config.disable_discovery,
            log: log.clone(),
        })
    }

    /* Public accessible functions */

    /// The application layer wants to disconnect from a peer for a particular reason.
    ///
    /// All instant disconnections are fatal and we ban the associated peer.
    ///
    /// This will send a goodbye and disconnect the peer if it is connected or dialing.
    pub fn goodbye_peer(&mut self, peer_id: &PeerId, reason: GoodbyeReason, source: ReportSource) {
        // Update the sync status if required
        if let Some(info) = self.network_globals.peers.write().peer_info_mut(peer_id) {
            debug!(self.log, "Sending goodbye to peer"; "peer_id" => %peer_id, "reason" => %reason, "score" => %info.score());
            if matches!(reason, GoodbyeReason::IrrelevantNetwork) {
                info.update_sync_status(SyncStatus::IrrelevantPeer);
            }
        }

        self.report_peer(peer_id, PeerAction::Fatal, source, Some(reason));
    }

    /// Reports a peer for some action.
    ///
    /// If the peer doesn't exist, log a warning and insert defaults.
    pub fn report_peer(
        &mut self,
        peer_id: &PeerId,
        action: PeerAction,
        source: ReportSource,
        reason: Option<GoodbyeReason>,
    ) {
        let action = self
            .network_globals
            .peers
            .write()
            .report_peer(peer_id, action, source);
        self.handle_score_action(peer_id, action, reason);
    }

    /// Upon adjusting a Peer's score, there are times the peer manager must pass messages up to
    /// libp2p. This function handles the conditional logic associated with each score update
    /// result.
    fn handle_score_action(
        &mut self,
        peer_id: &PeerId,
        action: ScoreUpdateResult,
        reason: Option<GoodbyeReason>,
    ) {
        match action {
            ScoreUpdateResult::Ban(ban_operation) => {
                // The peer has been banned and we need to handle the banning operation
                // NOTE: When we ban a peer, its IP address can be banned. We do not recursively search
                // through all our connected peers banning all other peers that are using this IP address.
                // If these peers are behaving fine, we permit their current connections. However, if any new
                // nodes or current nodes try to reconnect on a banned IP, they will be instantly banned
                // and disconnected.
                self.handle_ban_operation(peer_id, ban_operation, reason);
            }
            ScoreUpdateResult::Disconnect => {
                // The peer has transitioned to a disconnect state and has been marked as such in
                // the peer db. We must inform libp2p to disconnect this peer.
                self.events.push(PeerManagerEvent::DisconnectPeer(
                    *peer_id,
                    GoodbyeReason::BadScore,
                ));
            }
            ScoreUpdateResult::NoAction => {
                // The report had no effect on the peer and there is nothing to do.
            }
            ScoreUpdateResult::Unbanned(unbanned_ips) => {
                // Inform the Swarm to unban the peer
                self.events
                    .push(PeerManagerEvent::UnBanned(*peer_id, unbanned_ips));
            }
        }
    }

    /// If a peer is being banned, this handles the banning operation.
    fn handle_ban_operation(
        &mut self,
        peer_id: &PeerId,
        ban_operation: BanOperation,
        reason: Option<GoodbyeReason>,
    ) {
        match ban_operation {
            BanOperation::DisconnectThePeer => {
                // The peer was currently connected, so we start a disconnection.
                // Once the peer has disconnected, its connection state will transition to a
                // banned state.
                self.events.push(PeerManagerEvent::DisconnectPeer(
                    *peer_id,
                    reason.unwrap_or(GoodbyeReason::BadScore),
                ));
            }
            BanOperation::PeerDisconnecting => {
                // The peer is currently being disconnected and will be banned once the
                // disconnection completes.
            }
            BanOperation::ReadyToBan(banned_ips) => {
                // The peer is not currently connected, we can safely ban it at the swarm
                // level.
                // Inform the Swarm to ban the peer
                self.events
                    .push(PeerManagerEvent::Banned(*peer_id, banned_ips));
            }
        }
    }

    /// Peers that have been returned by discovery requests that are suitable for dialing are
    /// returned here.
    ///
    /// NOTE: By dialing `PeerId`s and not multiaddrs, libp2p requests the multiaddr associated
    /// with a new `PeerId` which involves a discovery routing table lookup. We could dial the
    /// multiaddr here, however this could relate to duplicate PeerId's etc. If the lookup
    /// proves resource constraining, we should switch to multiaddr dialling here.
    #[allow(clippy::mutable_key_type)]
    pub fn peers_discovered(&mut self, results: HashMap<PeerId, Option<Instant>>) -> Vec<PeerId> {
        let mut to_dial_peers = Vec::new();

        let connected_or_dialing = self.network_globals.connected_or_dialing_peers();
        for (peer_id, min_ttl) in results {
            // There are two conditions in deciding whether to dial this peer.
            // 1. If we are less than our max connections. Discovery queries are executed to reach
            //    our target peers, so its fine to dial up to our max peers (which will get pruned
            //    in the next heartbeat down to our target).
            // 2. If the peer is one our validators require for a specific subnet, then it is
            //    considered a priority. We have pre-allocated some extra priority slots for these
            //    peers as specified by PRIORITY_PEER_EXCESS. Therefore we dial these peers, even
            //    if we are already at our max_peer limit.
            if (min_ttl.is_some()
                && connected_or_dialing + to_dial_peers.len() < self.max_priority_peers()
                || connected_or_dialing + to_dial_peers.len() < self.max_peers())
                && self.network_globals.peers.read().should_dial(&peer_id)
            {
                // This should be updated with the peer dialing. In fact created once the peer is
                // dialed
                if let Some(min_ttl) = min_ttl {
                    self.network_globals
                        .peers
                        .write()
                        .update_min_ttl(&peer_id, min_ttl);
                }
                to_dial_peers.push(peer_id);
            }
        }

        // Queue another discovery if we need to
        let peer_count = self.network_globals.connected_or_dialing_peers();
        let outbound_only_peer_count = self.network_globals.connected_outbound_only_peers();
        let min_outbound_only_target =
            (self.target_peers as f32 * MIN_OUTBOUND_ONLY_FACTOR).ceil() as usize;

        if self.discovery_enabled
            && (peer_count < self.target_peers.saturating_sub(to_dial_peers.len())
                || outbound_only_peer_count < min_outbound_only_target)
        {
            // We need more peers, re-queue a discovery lookup.
            debug!(self.log, "Starting a new peer discovery query"; "connected_peers" => peer_count, "target_peers" => self.target_peers);
            self.events.push(PeerManagerEvent::DiscoverPeers);
        }

        to_dial_peers
    }

    /// A STATUS message has been received from a peer. This resets the status timer.
    pub fn peer_statusd(&mut self, peer_id: &PeerId) {
        self.status_peers.insert(*peer_id);
    }

    /// Insert the sync subnet into list of long lived sync committee subnets that we need to
    /// maintain adequate number of peers for.
    pub fn add_sync_subnet(&mut self, subnet_id: SyncSubnetId, min_ttl: Instant) {
        match self.sync_committee_subnets.entry(subnet_id) {
            Entry::Vacant(_) => {
                self.sync_committee_subnets.insert(subnet_id, min_ttl);
            }
            Entry::Occupied(old) => {
                if *old.get() < min_ttl {
                    self.sync_committee_subnets.insert(subnet_id, min_ttl);
                }
            }
        }
    }

    /// The maximum number of peers we allow to connect to us. This is `target_peers` * (1 +
    /// PEER_EXCESS_FACTOR)
    fn max_peers(&self) -> usize {
        (self.target_peers as f32 * (1.0 + PEER_EXCESS_FACTOR)).ceil() as usize
    }

    /// The maximum number of peers we allow when dialing a priority peer (i.e a peer that is
    /// subscribed to subnets that our validator requires. This is `target_peers` * (1 +
    /// PEER_EXCESS_FACTOR + PRIORITY_PEER_EXCESS)
    fn max_priority_peers(&self) -> usize {
        (self.target_peers as f32 * (1.0 + PEER_EXCESS_FACTOR + PRIORITY_PEER_EXCESS)).ceil()
            as usize
    }

    /* Notifications from the Swarm */

    // A peer is being dialed.
    pub fn inject_dialing(&mut self, peer_id: &PeerId, enr: Option<Enr>) {
        self.inject_peer_connection(peer_id, ConnectingType::Dialing, enr);
    }

    pub fn inject_connection_established(
        &mut self,
        peer_id: PeerId,
        endpoint: ConnectedPoint,
        num_established: std::num::NonZeroU32,
        enr: Option<Enr>,
    ) {
        // Log the connection
        match &endpoint {
            ConnectedPoint::Listener { .. } => {
                debug!(self.log, "Connection established"; "peer_id" => %peer_id, "connection" => "Incoming", "connections" => %num_established);
            }
            ConnectedPoint::Dialer { .. } => {
                debug!(self.log, "Connection established"; "peer_id" => %peer_id, "connection" => "Outgoing", "connections" => %num_established);
            }
        }

        // Check to make sure the peer is not supposed to be banned
        match self.ban_status(&peer_id) {
            BanResult::BadScore => {
                // This is a faulty state
                error!(self.log, "Connected to a banned peer, re-banning"; "peer_id" => %peer_id);
                // Reban the peer
                self.goodbye_peer(&peer_id, GoodbyeReason::Banned, ReportSource::PeerManager);
                return;
            }
            BanResult::BannedIp(ip_addr) => {
                // A good peer has connected to us via a banned IP address. We ban the peer and
                // prevent future connections.
                debug!(self.log, "Peer connected via banned IP. Banning"; "peer_id" => %peer_id, "banned_ip" => %ip_addr);
                self.goodbye_peer(&peer_id, GoodbyeReason::BannedIP, ReportSource::PeerManager);
                return;
            }
            BanResult::NotBanned => {}
        }

        // Check the connection limits
        if self.peer_limit_reached()
            && self
                .network_globals
                .peers
                .read()
                .peer_info(&peer_id)
                .map_or(true, |peer| !peer.has_future_duty())
        {
            // Gracefully disconnect the peer.
            self.disconnect_peer(peer_id, GoodbyeReason::TooManyPeers);
            return;
        }

        // Register the newly connected peer (regardless if we are about to disconnect them).
        // NOTE: We don't register peers that we are disconnecting immediately. The network service
        // does not need to know about these peers.
        match endpoint {
            ConnectedPoint::Listener { send_back_addr, .. } => {
                self.inject_connect_ingoing(&peer_id, send_back_addr, enr);
                if num_established == std::num::NonZeroU32::new(1).expect("valid") {
                    self.events
                        .push(PeerManagerEvent::PeerConnectedIncoming(peer_id));
                }
            }
            ConnectedPoint::Dialer { address } => {
                self.inject_connect_outgoing(&peer_id, address, enr);
                if num_established == std::num::NonZeroU32::new(1).expect("valid") {
                    self.events
                        .push(PeerManagerEvent::PeerConnectedOutgoing(peer_id));
                }
            }
        }

        let connected_peers = self.network_globals.connected_peers() as i64;

        // increment prometheus metrics
        metrics::inc_counter(&metrics::PEER_CONNECT_EVENT_COUNT);
        metrics::set_gauge(&metrics::PEERS_CONNECTED, connected_peers);
        metrics::set_gauge(&metrics::PEERS_CONNECTED_INTEROP, connected_peers);
    }

    pub fn inject_connection_closed(
        &mut self,
        peer_id: PeerId,
        _endpoint: ConnectedPoint,
        num_established: u32,
    ) {
        if num_established == 0 {
            // There are no more connections
            if self
                .network_globals
                .peers
                .read()
                .is_connected_or_disconnecting(&peer_id)
            {
                // We are disconnecting the peer or the peer has already been connected.
                // Both these cases, the peer has been previously registered by the peer manager and
                // potentially the application layer.
                // Inform the application.
                self.events
                    .push(PeerManagerEvent::PeerDisconnected(peer_id));
                debug!(self.log, "Peer disconnected"; "peer_id" => %peer_id);

                // Decrement the PEERS_PER_CLIENT metric
                if let Some(kind) = self
                    .network_globals
                    .peers
                    .read()
                    .peer_info(&peer_id)
                    .map(|info| info.client().kind.clone())
                {
                    if let Some(v) =
                        metrics::get_int_gauge(&metrics::PEERS_PER_CLIENT, &[&kind.to_string()])
                    {
                        v.dec()
                    };
                }
            }

            // NOTE: It may be the case that a rejected node, due to too many peers is disconnected
            // here and the peer manager has no knowledge of its connection. We insert it here for
            // reference so that peer manager can track this peer.
            self.inject_disconnect(&peer_id);

            let connected_peers = self.network_globals.connected_peers() as i64;

            // Update the prometheus metrics
            metrics::inc_counter(&metrics::PEER_DISCONNECT_EVENT_COUNT);
            metrics::set_gauge(&metrics::PEERS_CONNECTED, connected_peers);
            metrics::set_gauge(&metrics::PEERS_CONNECTED_INTEROP, connected_peers);
        }
    }

    /// A dial attempt has failed.
    ///
    /// NOTE: It can be the case that we are dialing a peer and during the dialing process the peer
    /// connects and the dial attempt later fails. To handle this, we only update the peer_db if
    /// the peer is not already connected.
    pub fn inject_dial_failure(&mut self, peer_id: &PeerId) {
        if !self.network_globals.peers.read().is_connected(peer_id) {
            self.inject_disconnect(peer_id);
        }
    }

    /// Reports if a peer is banned or not.
    ///
    /// This is used to determine if we should accept incoming connections.
    pub fn ban_status(&self, peer_id: &PeerId) -> BanResult {
        self.network_globals.peers.read().ban_status(peer_id)
    }

    pub fn is_connected(&self, peer_id: &PeerId) -> bool {
        self.network_globals.peers.read().is_connected(peer_id)
    }

    /// Reports whether the peer limit is reached in which case we stop allowing new incoming
    /// connections.
    pub fn peer_limit_reached(&self) -> bool {
        self.network_globals.connected_or_dialing_peers() >= self.max_peers()
    }

    /// Updates `PeerInfo` with `identify` information.
    pub fn identify(&mut self, peer_id: &PeerId, info: &IdentifyInfo) {
        if let Some(peer_info) = self.network_globals.peers.write().peer_info_mut(peer_id) {
            let previous_kind = peer_info.client().kind.clone();
            let previous_listening_addresses =
                peer_info.set_listening_addresses(info.listen_addrs.clone());
            peer_info.set_client(peerdb::client::Client::from_identify_info(info));

            if previous_kind != peer_info.client().kind
                || *peer_info.listening_addresses() != previous_listening_addresses
            {
                debug!(self.log, "Identified Peer"; "peer" => %peer_id,
                    "protocol_version" => &info.protocol_version,
                    "agent_version" => &info.agent_version,
                    "listening_ addresses" => ?info.listen_addrs,
                    "observed_address" => ?info.observed_addr,
                    "protocols" => ?info.protocols
                );

                // update the peer client kind metric
                if let Some(v) = metrics::get_int_gauge(
                    &metrics::PEERS_PER_CLIENT,
                    &[&peer_info.client().kind.to_string()],
                ) {
                    v.inc()
                };
                if let Some(v) = metrics::get_int_gauge(
                    &metrics::PEERS_PER_CLIENT,
                    &[&previous_kind.to_string()],
                ) {
                    v.dec()
                };
            }
        } else {
            error!(self.log, "Received an Identify response from an unknown peer"; "peer_id" => peer_id.to_string());
        }
    }

    /// An error has occurred in the RPC.
    ///
    /// This adjusts a peer's score based on the error.
    pub fn handle_rpc_error(
        &mut self,
        peer_id: &PeerId,
        protocol: Protocol,
        err: &RPCError,
        direction: ConnectionDirection,
    ) {
        let client = self.network_globals.client(peer_id);
        let score = self.network_globals.peers.read().score(peer_id);
        debug!(self.log, "RPC Error"; "protocol" => %protocol, "err" => %err, "client" => %client,
            "peer_id" => %peer_id, "score" => %score, "direction" => ?direction);
        metrics::inc_counter_vec(
            &metrics::TOTAL_RPC_ERRORS_PER_CLIENT,
            &[
                client.kind.as_ref(),
                err.as_static_str(),
                direction.as_ref(),
            ],
        );

        // Map this error to a `PeerAction` (if any)
        let peer_action = match err {
            RPCError::IncompleteStream => {
                // They closed early, this could mean poor connection
                PeerAction::MidToleranceError
            }
            RPCError::InternalError(_) | RPCError::HandlerRejected => {
                // Our fault. Do nothing
                return;
            }
            RPCError::InvalidData => {
                // Peer is not complying with the protocol. This is considered a malicious action
                PeerAction::Fatal
            }
            RPCError::IoError(_e) => {
                // this could their fault or ours, so we tolerate this
                PeerAction::HighToleranceError
            }
            RPCError::ErrorResponse(code, _) => match code {
                RPCResponseErrorCode::Unknown => PeerAction::HighToleranceError,
                RPCResponseErrorCode::ResourceUnavailable => {
                    // NOTE: This error only makes sense for the `BlocksByRange` and `BlocksByRoot`
                    // protocols.
                    //
                    // If we are syncing, there is no point keeping these peers around and
                    // continually failing to request blocks. We instantly ban them and hope that
                    // by the time the ban lifts, the peers will have completed their backfill
                    // sync.
                    //
                    // TODO: Potentially a more graceful way of handling such peers, would be to
                    // implement a new sync type which tracks these peers and prevents the sync
                    // algorithms from requesting blocks from them (at least for a set period of
                    // time, multiple failures would then lead to a ban).
                    PeerAction::Fatal
                }
                RPCResponseErrorCode::ServerError => PeerAction::MidToleranceError,
                RPCResponseErrorCode::InvalidRequest => PeerAction::LowToleranceError,
                RPCResponseErrorCode::RateLimited => match protocol {
                    Protocol::Ping => PeerAction::MidToleranceError,
                    Protocol::BlocksByRange => PeerAction::MidToleranceError,
                    Protocol::BlocksByRoot => PeerAction::MidToleranceError,
                    Protocol::Goodbye => PeerAction::LowToleranceError,
                    Protocol::MetaData => PeerAction::LowToleranceError,
                    Protocol::Status => PeerAction::LowToleranceError,
                },
            },
            RPCError::SSZDecodeError(_) => PeerAction::Fatal,
            RPCError::UnsupportedProtocol => {
                // Not supporting a protocol shouldn't be considered a malicious action, but
                // it is an action that in some cases will make the peer unfit to continue
                // communicating.

                match protocol {
                    Protocol::Ping => PeerAction::Fatal,
                    Protocol::BlocksByRange => return,
                    Protocol::BlocksByRoot => return,
                    Protocol::Goodbye => return,
                    Protocol::MetaData => PeerAction::LowToleranceError,
                    Protocol::Status => PeerAction::LowToleranceError,
                }
            }
            RPCError::StreamTimeout => match direction {
                ConnectionDirection::Incoming => {
                    // we timed out
                    warn!(self.log, "Timed out to a peer's request. Likely too many resources, reduce peer count");
                    return;
                }
                ConnectionDirection::Outgoing => match protocol {
                    Protocol::Ping => PeerAction::LowToleranceError,
                    Protocol::BlocksByRange => PeerAction::MidToleranceError,
                    Protocol::BlocksByRoot => PeerAction::MidToleranceError,
                    Protocol::Goodbye => return,
                    Protocol::MetaData => return,
                    Protocol::Status => return,
                },
            },
            RPCError::NegotiationTimeout => PeerAction::LowToleranceError,
            RPCError::Disconnected => return, // No penalty for a graceful disconnection
        };

        self.report_peer(peer_id, peer_action, ReportSource::RPC, None);
    }

    /// A ping request has been received.
    // NOTE: The behaviour responds with a PONG automatically
    pub fn ping_request(&mut self, peer_id: &PeerId, seq: u64) {
        if let Some(peer_info) = self.network_globals.peers.read().peer_info(peer_id) {
            // received a ping
            // reset the to-ping timer for this peer
            debug!(self.log, "Received a ping request"; "peer_id" => %peer_id, "seq_no" => seq);
            match peer_info.connection_direction() {
                Some(ConnectionDirection::Incoming) => {
                    self.inbound_ping_peers.insert(*peer_id);
                }
                Some(ConnectionDirection::Outgoing) => {
                    self.outbound_ping_peers.insert(*peer_id);
                }
                None => {
                    warn!(self.log, "Received a ping from a peer with an unknown connection direction"; "peer_id" => %peer_id);
                }
            }

            // if the sequence number is unknown send an update the meta data of the peer.
            if let Some(meta_data) = &peer_info.meta_data() {
                if *meta_data.seq_number() < seq {
                    debug!(self.log, "Requesting new metadata from peer";
                        "peer_id" => %peer_id, "known_seq_no" => meta_data.seq_number(), "ping_seq_no" => seq);
                    self.events.push(PeerManagerEvent::MetaData(*peer_id));
                }
            } else {
                // if we don't know the meta-data, request it
                debug!(self.log, "Requesting first metadata from peer";
                    "peer_id" => %peer_id);
                self.events.push(PeerManagerEvent::MetaData(*peer_id));
            }
        } else {
            error!(self.log, "Received a PING from an unknown peer";
                "peer_id" => %peer_id);
        }
    }

    /// A PONG has been returned from a peer.
    pub fn pong_response(&mut self, peer_id: &PeerId, seq: u64) {
        if let Some(peer_info) = self.network_globals.peers.read().peer_info(peer_id) {
            // received a pong

            // if the sequence number is unknown send update the meta data of the peer.
            if let Some(meta_data) = &peer_info.meta_data() {
                if *meta_data.seq_number() < seq {
                    debug!(self.log, "Requesting new metadata from peer";
                        "peer_id" => %peer_id, "known_seq_no" => meta_data.seq_number(), "pong_seq_no" => seq);
                    self.events.push(PeerManagerEvent::MetaData(*peer_id));
                }
            } else {
                // if we don't know the meta-data, request it
                debug!(self.log, "Requesting first metadata from peer";
                    "peer_id" => %peer_id);
                self.events.push(PeerManagerEvent::MetaData(*peer_id));
            }
        } else {
            error!(self.log, "Received a PONG from an unknown peer"; "peer_id" => %peer_id);
        }
    }

    /// Received a metadata response from a peer.
    pub fn meta_data_response(&mut self, peer_id: &PeerId, meta_data: MetaData<TSpec>) {
        if let Some(peer_info) = self.network_globals.peers.write().peer_info_mut(peer_id) {
            if let Some(known_meta_data) = &peer_info.meta_data() {
                if *known_meta_data.seq_number() < *meta_data.seq_number() {
                    debug!(self.log, "Updating peer's metadata";
                        "peer_id" => %peer_id, "known_seq_no" => known_meta_data.seq_number(), "new_seq_no" => meta_data.seq_number());
                } else {
                    debug!(self.log, "Received old metadata";
                        "peer_id" => %peer_id, "known_seq_no" => known_meta_data.seq_number(), "new_seq_no" => meta_data.seq_number());
                    // Updating metadata even in this case to prevent storing
                    // incorrect  `attnets/syncnets` for a peer
                }
            } else {
                // we have no meta-data for this peer, update
                debug!(self.log, "Obtained peer's metadata";
                    "peer_id" => %peer_id, "new_seq_no" => meta_data.seq_number());
            }
            peer_info.set_meta_data(meta_data);
        } else {
            error!(self.log, "Received METADATA from an unknown peer";
                "peer_id" => %peer_id);
        }
    }

    /// Updates the gossipsub scores for all known peers in gossipsub.
    pub(crate) fn update_gossipsub_scores(&mut self, gossipsub: &Gossipsub) {
        let actions = self
            .network_globals
            .peers
            .write()
            .update_gossipsub_scores(self.target_peers, gossipsub);

        for (peer_id, score_action) in actions {
            self.handle_score_action(&peer_id, score_action, None);
        }
    }

    /* Internal functions */

    /// Sets a peer as connected as long as their reputation allows it
    /// Informs if the peer was accepted
    fn inject_connect_ingoing(
        &mut self,
        peer_id: &PeerId,
        multiaddr: Multiaddr,
        enr: Option<Enr>,
    ) -> bool {
        self.inject_peer_connection(peer_id, ConnectingType::IngoingConnected { multiaddr }, enr)
    }

    /// Sets a peer as connected as long as their reputation allows it
    /// Informs if the peer was accepted
    fn inject_connect_outgoing(
        &mut self,
        peer_id: &PeerId,
        multiaddr: Multiaddr,
        enr: Option<Enr>,
    ) -> bool {
        self.inject_peer_connection(
            peer_id,
            ConnectingType::OutgoingConnected { multiaddr },
            enr,
        )
    }

    /// Updates the state of the peer as disconnected.
    ///
    /// This is also called when dialing a peer fails.
    fn inject_disconnect(&mut self, peer_id: &PeerId) {
        let ban_operation = self
            .network_globals
            .peers
            .write()
            .inject_disconnect(peer_id);

        if let Some(ban_operation) = ban_operation {
            // The peer was awaiting a ban, continue to ban the peer.
            self.handle_ban_operation(peer_id, ban_operation, None);
        }

        // Remove the ping and status timer for the peer
        self.inbound_ping_peers.remove(peer_id);
        self.outbound_ping_peers.remove(peer_id);
        self.status_peers.remove(peer_id);
    }

    /// Registers a peer as connected. The `ingoing` parameter determines if the peer is being
    /// dialed or connecting to us.
    ///
    /// This is called by `connect_ingoing` and `connect_outgoing`.
    ///
    /// Informs if the peer was accepted in to the db or not.
    fn inject_peer_connection(
        &mut self,
        peer_id: &PeerId,
        connection: ConnectingType,
        enr: Option<Enr>,
    ) -> bool {
        {
            let mut peerdb = self.network_globals.peers.write();
            if !matches!(peerdb.ban_status(peer_id), BanResult::NotBanned) {
                // don't connect if the peer is banned
                error!(self.log, "Connection has been allowed to a banned peer"; "peer_id" => %peer_id);
            }

            match connection {
                ConnectingType::Dialing => {
                    peerdb.dialing_peer(peer_id, enr);
                    return true;
                }
                ConnectingType::IngoingConnected { multiaddr } => {
                    peerdb.connect_ingoing(peer_id, multiaddr, enr);
                    // start a timer to ping inbound peers.
                    self.inbound_ping_peers.insert(*peer_id);
                }
                ConnectingType::OutgoingConnected { multiaddr } => {
                    peerdb.connect_outgoing(peer_id, multiaddr, enr);
                    // start a timer for to ping outbound peers.
                    self.outbound_ping_peers.insert(*peer_id);
                }
            }
        }

        // start a ping and status timer for the peer
        self.status_peers.insert(*peer_id);

        let connected_peers = self.network_globals.connected_peers() as i64;

        // increment prometheus metrics
        metrics::inc_counter(&metrics::PEER_CONNECT_EVENT_COUNT);
        metrics::set_gauge(&metrics::PEERS_CONNECTED, connected_peers);
        metrics::set_gauge(&metrics::PEERS_CONNECTED_INTEROP, connected_peers);

        // Increment the PEERS_PER_CLIENT metric
        if let Some(kind) = self
            .network_globals
            .peers
            .read()
            .peer_info(peer_id)
            .map(|peer_info| peer_info.client().kind.clone())
        {
            if let Some(v) =
                metrics::get_int_gauge(&metrics::PEERS_PER_CLIENT, &[&kind.to_string()])
            {
                v.inc()
            };
        }

        true
    }

    // Gracefully disconnects a peer without banning them.
    fn disconnect_peer(&mut self, peer_id: PeerId, reason: GoodbyeReason) {
        self.events
            .push(PeerManagerEvent::DisconnectPeer(peer_id, reason));
        self.network_globals
            .peers
            .write()
            .notify_disconnecting(&peer_id, false);
    }

    /// Run discovery query for additional sync committee peers if we fall below `TARGET_PEERS`.
    fn maintain_sync_committee_peers(&mut self) {
        // Remove expired entries
        self.sync_committee_subnets
            .retain(|_, v| *v > Instant::now());

        let subnets_to_discover: Vec<SubnetDiscovery> = self
            .sync_committee_subnets
            .iter()
            .filter_map(|(k, v)| {
                if self
                    .network_globals
                    .peers
                    .read()
                    .good_peers_on_subnet(Subnet::SyncCommittee(*k))
                    .count()
                    < TARGET_SUBNET_PEERS
                {
                    Some(SubnetDiscovery {
                        subnet: Subnet::SyncCommittee(*k),
                        min_ttl: Some(*v),
                    })
                } else {
                    None
                }
            })
            .collect();

        // request the subnet query from discovery
        if !subnets_to_discover.is_empty() {
            debug!(
                self.log,
                "Making subnet queries for maintaining sync committee peers";
                "subnets" => ?subnets_to_discover.iter().map(|s| s.subnet).collect::<Vec<_>>()
            );
            self.events
                .push(PeerManagerEvent::DiscoverSubnetPeers(subnets_to_discover));
        }
    }

    /// The Peer manager's heartbeat maintains the peer count and maintains peer reputations.
    ///
    /// It will request discovery queries if the peer count has not reached the desired number of
    /// overall peers, as well as the desired number of outbound-only peers.
    ///
    /// NOTE: Discovery will only add a new query if one isn't already queued.
    fn heartbeat(&mut self) {
        let peer_count = self.network_globals.connected_or_dialing_peers();
        let mut outbound_only_peer_count = self.network_globals.connected_outbound_only_peers();
        let min_outbound_only_target =
            (self.target_peers as f32 * MIN_OUTBOUND_ONLY_FACTOR).ceil() as usize;

        if self.discovery_enabled
            && (peer_count < self.target_peers
                || outbound_only_peer_count < min_outbound_only_target)
        {
            // If we need more peers, queue a discovery lookup.
            debug!(self.log, "Starting a new peer discovery query"; "connected_peers" => peer_count, "target_peers" => self.target_peers);
            self.events.push(PeerManagerEvent::DiscoverPeers);
        }

        // Updates peer's scores and unban any peers if required.
        let actions = self.network_globals.peers.write().update_scores();
        for (peer_id, action) in actions {
            self.handle_score_action(&peer_id, action, None);
        }

        // Maintain minimum count for sync committee peers.
        self.maintain_sync_committee_peers();

        // Keep a list of peers we are disconnecting
        let mut disconnecting_peers = Vec::new();

        let connected_peer_count = self.network_globals.connected_peers();
        if connected_peer_count > self.target_peers {
            // Remove excess peers with the worst scores, but keep subnet peers.
            // Must also ensure that the outbound-only peer count does not go below the minimum threshold.
            outbound_only_peer_count = self.network_globals.connected_outbound_only_peers();
            let mut n_outbound_removed = 0;
            for (peer_id, info) in self
                .network_globals
                .peers
                .read()
                .worst_connected_peers()
                .iter()
                .filter(|(_, info)| !info.has_future_duty())
            {
                if disconnecting_peers.len() == connected_peer_count - self.target_peers {
                    break;
                }
                if info.is_outbound_only() {
                    if min_outbound_only_target < outbound_only_peer_count - n_outbound_removed {
                        n_outbound_removed += 1;
                    } else {
                        continue;
                    }
                }
                disconnecting_peers.push(**peer_id);
            }
        }

        for peer_id in disconnecting_peers {
            self.disconnect_peer(peer_id, GoodbyeReason::TooManyPeers);
        }
    }
}

impl<TSpec: EthSpec> Stream for PeerManager<TSpec> {
    type Item = PeerManagerEvent;

    fn poll_next(mut self: Pin<&mut Self>, cx: &mut Context<'_>) -> Poll<Option<Self::Item>> {
        // perform the heartbeat when necessary
        while self.heartbeat.poll_tick(cx).is_ready() {
            self.heartbeat();
        }

        // poll the timeouts for pings and status'
        loop {
            match self.inbound_ping_peers.poll_next_unpin(cx) {
                Poll::Ready(Some(Ok(peer_id))) => {
                    self.inbound_ping_peers.insert(peer_id);
                    self.events.push(PeerManagerEvent::Ping(peer_id));
                }
                Poll::Ready(Some(Err(e))) => {
                    error!(self.log, "Failed to check for inbound peers to ping"; "error" => e.to_string())
                }
                Poll::Ready(None) | Poll::Pending => break,
            }
        }

        loop {
            match self.outbound_ping_peers.poll_next_unpin(cx) {
                Poll::Ready(Some(Ok(peer_id))) => {
                    self.outbound_ping_peers.insert(peer_id);
                    self.events.push(PeerManagerEvent::Ping(peer_id));
                }
                Poll::Ready(Some(Err(e))) => {
                    error!(self.log, "Failed to check for outbound peers to ping"; "error" => e.to_string())
                }
                Poll::Ready(None) | Poll::Pending => break,
            }
        }

        if !matches!(
            self.network_globals.sync_state(),
            SyncState::SyncingFinalized { .. } | SyncState::SyncingHead { .. }
        ) {
            loop {
                match self.status_peers.poll_next_unpin(cx) {
                    Poll::Ready(Some(Ok(peer_id))) => {
                        self.status_peers.insert(peer_id);
                        self.events.push(PeerManagerEvent::Status(peer_id))
                    }
                    Poll::Ready(Some(Err(e))) => {
                        error!(self.log, "Failed to check for peers to ping"; "error" => e.to_string())
                    }
                    Poll::Ready(None) | Poll::Pending => break,
                }
            }
        }

        if !self.events.is_empty() {
            return Poll::Ready(Some(self.events.remove(0)));
        } else {
            self.events.shrink_to_fit();
        }

        Poll::Pending
    }
}

enum ConnectingType {
    /// We are in the process of dialing this peer.
    Dialing,
    /// A peer has dialed us.
    IngoingConnected {
        // The multiaddr the peer connected to us on.
        multiaddr: Multiaddr,
    },
    /// We have successfully dialed a peer.
    OutgoingConnected {
        /// The multiaddr we dialed to reach the peer.
        multiaddr: Multiaddr,
    },
}

#[cfg(test)]
mod tests {
    use super::*;
    use crate::discovery::enr::build_enr;
    use crate::discovery::enr_ext::CombinedKeyExt;
    use crate::rpc::methods::{MetaData, MetaDataV2};
    use crate::Enr;
    use discv5::enr::CombinedKey;
    use slog::{o, Drain};
    use std::net::UdpSocket;
    use types::{EnrForkId, MinimalEthSpec};

    type E = MinimalEthSpec;

    pub fn unused_port() -> u16 {
        let socket = UdpSocket::bind("127.0.0.1:0").expect("should create udp socket");
        let local_addr = socket.local_addr().expect("should read udp socket");
        local_addr.port()
    }

    pub fn build_log(level: slog::Level, enabled: bool) -> slog::Logger {
        let decorator = slog_term::TermDecorator::new().build();
        let drain = slog_term::FullFormat::new(decorator).build().fuse();
        let drain = slog_async::Async::new(drain).build().fuse();

        if enabled {
            slog::Logger::root(drain.filter_level(level).fuse(), o!())
        } else {
            slog::Logger::root(drain.filter(|_| false).fuse(), o!())
        }
    }

    async fn build_peer_manager(target: usize) -> PeerManager<E> {
        let keypair = libp2p::identity::Keypair::generate_secp256k1();
        let config = NetworkConfig {
            discovery_port: unused_port(),
            target_peers: target,
            ..Default::default()
        };
        let enr_key: CombinedKey = CombinedKey::from_libp2p(&keypair).unwrap();
        let enr: Enr = build_enr::<E>(&enr_key, &config, EnrForkId::default()).unwrap();
        let log = build_log(slog::Level::Debug, false);
        let globals = NetworkGlobals::new(
            enr,
            9000,
            9000,
            MetaData::V2(MetaDataV2 {
                seq_number: 0,
                attnets: Default::default(),
                syncnets: Default::default(),
            }),
            vec![],
            &log,
        );
        PeerManager::new(&config, Arc::new(globals), &log)
            .await
            .unwrap()
    }

    #[tokio::test]
    async fn test_peer_manager_disconnects_correctly_during_heartbeat() {
        let mut peer_manager = build_peer_manager(3).await;

        // Create 5 peers to connect to.
        // 2 will be outbound-only, and have the lowest score.
        let peer0 = PeerId::random();
        let peer1 = PeerId::random();
        let peer2 = PeerId::random();
        let outbound_only_peer1 = PeerId::random();
        let outbound_only_peer2 = PeerId::random();

        peer_manager.inject_connect_ingoing(&peer0, "/ip4/0.0.0.0".parse().unwrap(), None);
        peer_manager.inject_connect_ingoing(&peer1, "/ip4/0.0.0.0".parse().unwrap(), None);
        peer_manager.inject_connect_ingoing(&peer2, "/ip4/0.0.0.0".parse().unwrap(), None);
        peer_manager.inject_connect_outgoing(
            &outbound_only_peer1,
            "/ip4/0.0.0.0".parse().unwrap(),
            None,
        );
        peer_manager.inject_connect_outgoing(
            &outbound_only_peer2,
            "/ip4/0.0.0.0".parse().unwrap(),
            None,
        );

        // Set the outbound-only peers to have the lowest score.
        peer_manager
            .network_globals
            .peers
            .write()
            .peer_info_mut(&outbound_only_peer1)
            .unwrap()
            .add_to_score(-1.0);

        peer_manager
            .network_globals
            .peers
            .write()
            .peer_info_mut(&outbound_only_peer2)
            .unwrap()
            .add_to_score(-2.0);

        // Check initial connected peers.
        assert_eq!(peer_manager.network_globals.connected_or_dialing_peers(), 5);

        peer_manager.heartbeat();

        // Check that we disconnected from two peers.
        // Check that one outbound-only peer was removed because it had the worst score
        // and that we did not disconnect the other outbound peer due to the minimum outbound quota.
        assert_eq!(peer_manager.network_globals.connected_or_dialing_peers(), 3);
        assert!(peer_manager
            .network_globals
            .peers
            .read()
            .is_connected(&outbound_only_peer1));
        assert!(!peer_manager
            .network_globals
            .peers
            .read()
            .is_connected(&outbound_only_peer2));

        peer_manager.heartbeat();

        // Check that if we are at target number of peers, we do not disconnect any.
        assert_eq!(peer_manager.network_globals.connected_or_dialing_peers(), 3);
    }

    #[tokio::test]
    async fn test_peer_manager_not_enough_outbound_peers_no_panic_during_heartbeat() {
        let mut peer_manager = build_peer_manager(20).await;

        // Connect to 20 ingoing-only peers.
        for _i in 0..19 {
            let peer = PeerId::random();
            peer_manager.inject_connect_ingoing(&peer, "/ip4/0.0.0.0".parse().unwrap(), None);
        }

        // Connect an outbound-only peer.
        // Give it the lowest score so that it is evaluated first in the disconnect list iterator.
        let outbound_only_peer = PeerId::random();
        peer_manager.inject_connect_ingoing(
            &outbound_only_peer,
            "/ip4/0.0.0.0".parse().unwrap(),
            None,
        );
        peer_manager
            .network_globals
            .peers
            .write()
            .peer_info_mut(&(outbound_only_peer))
            .unwrap()
            .add_to_score(-1.0);
        // After heartbeat, we will have removed one peer.
        // Having less outbound-only peers than minimum won't cause panic when the outbound-only peer is being considered for disconnection.
        peer_manager.heartbeat();
        assert_eq!(
            peer_manager.network_globals.connected_or_dialing_peers(),
            20
        );
    }

    #[tokio::test]
    async fn test_peer_manager_remove_unhealthy_peers_brings_peers_below_target() {
        let mut peer_manager = build_peer_manager(3).await;

        // Create 4 peers to connect to.
        // One pair will be unhealthy inbound only and outbound only peers.
        let peer0 = PeerId::random();
        let peer1 = PeerId::random();
        let inbound_only_peer1 = PeerId::random();
        let outbound_only_peer1 = PeerId::random();

        peer_manager.inject_connect_ingoing(&peer0, "/ip4/0.0.0.0/tcp/8000".parse().unwrap(), None);
        peer_manager.inject_connect_ingoing(&peer1, "/ip4/0.0.0.0/tcp/8000".parse().unwrap(), None);

        // Connect to two peers that are on the threshold of being disconnected.
        peer_manager.inject_connect_ingoing(
            &inbound_only_peer1,
            "/ip4/0.0.0.0/tcp/8000".parse().unwrap(),
            None,
        );
        peer_manager.inject_connect_outgoing(
            &outbound_only_peer1,
            "/ip4/0.0.0.0/tcp/8000".parse().unwrap(),
            None,
        );
        peer_manager
            .network_globals
            .peers
            .write()
            .peer_info_mut(&(inbound_only_peer1))
            .unwrap()
            .add_to_score(-19.8);
        peer_manager
            .network_globals
            .peers
            .write()
            .peer_info_mut(&(outbound_only_peer1))
            .unwrap()
            .add_to_score(-19.8);
        peer_manager
            .network_globals
            .peers
            .write()
            .peer_info_mut(&(inbound_only_peer1))
            .unwrap()
            .set_gossipsub_score(-85.0);
        peer_manager
            .network_globals
            .peers
            .write()
            .peer_info_mut(&(outbound_only_peer1))
            .unwrap()
            .set_gossipsub_score(-85.0);
        peer_manager.heartbeat();
        // Tests that when we are over the target peer limit, after disconnecting one unhealthy peer,
        // the loop to check for disconnecting peers will stop because we have removed enough peers (only needed to remove 1 to reach target).
        assert_eq!(peer_manager.network_globals.connected_or_dialing_peers(), 3);
    }

    #[tokio::test]
    async fn test_peer_manager_removes_enough_peers_when_one_is_unhealthy() {
        let mut peer_manager = build_peer_manager(3).await;

        // Create 5 peers to connect to.
        // One will be unhealthy inbound only and outbound only peers.
        let peer0 = PeerId::random();
        let peer1 = PeerId::random();
        let peer2 = PeerId::random();
        let inbound_only_peer1 = PeerId::random();
        let outbound_only_peer1 = PeerId::random();

        peer_manager.inject_connect_ingoing(&peer0, "/ip4/0.0.0.0".parse().unwrap(), None);
        peer_manager.inject_connect_ingoing(&peer1, "/ip4/0.0.0.0".parse().unwrap(), None);
        peer_manager.inject_connect_ingoing(&peer2, "/ip4/0.0.0.0".parse().unwrap(), None);
        peer_manager.inject_connect_outgoing(
            &outbound_only_peer1,
            "/ip4/0.0.0.0".parse().unwrap(),
            None,
        );
        // Have one peer be on the verge of disconnection.
        peer_manager.inject_connect_ingoing(
            &inbound_only_peer1,
            "/ip4/0.0.0.0".parse().unwrap(),
            None,
        );
        peer_manager
            .network_globals
            .peers
            .write()
            .peer_info_mut(&(inbound_only_peer1))
            .unwrap()
            .add_to_score(-19.9);
        peer_manager
            .network_globals
            .peers
            .write()
            .peer_info_mut(&(inbound_only_peer1))
            .unwrap()
            .set_gossipsub_score(-85.0);

        peer_manager.heartbeat();
        // Tests that when we are over the target peer limit, after disconnecting an unhealthy peer,
        // the number of connected peers updates and we will not remove too many peers.
        assert_eq!(peer_manager.network_globals.connected_or_dialing_peers(), 3);
    }
}<|MERGE_RESOLUTION|>--- conflicted
+++ resolved
@@ -12,12 +12,8 @@
 use hashset_delay::HashSetDelay;
 use libp2p::core::ConnectedPoint;
 use libp2p::identify::IdentifyInfo;
-<<<<<<< HEAD
 use peerdb::{BanOperation, BanResult, ScoreUpdateResult};
 use slog::{crit, debug, error, warn};
-=======
-use slog::{debug, error, warn};
->>>>>>> 29a8865d
 use smallvec::SmallVec;
 use std::{
     pin::Pin,
