--- conflicted
+++ resolved
@@ -58,16 +58,12 @@
 /// PEER_EXCESS_FACTOR = 0.1 we allow 10% more nodes, i.e 55.
 pub const PEER_EXCESS_FACTOR: f32 = 0.1;
 /// A fraction of `PeerManager::target_peers` that need to be outbound-only connections.
-<<<<<<< HEAD
-pub const MIN_OUTBOUND_ONLY_FACTOR: f32 = 0.2;
-=======
 pub const MIN_OUTBOUND_ONLY_FACTOR: f32 = 0.3;
 /// The fraction of extra peers beyond the PEER_EXCESS_FACTOR that we allow us to dial for when
 /// requiring subnet peers. More specifically, if our target peer limit is 50, and our excess peer
 /// limit is 55, and we are at 55 peers, the following parameter provisions a few more slots of
 /// dialing priority peers we need for validator duties.
 pub const PRIORITY_PEER_EXCESS: f32 = 0.05;
->>>>>>> 6473b7d7
 
 /// Relative factor of peers that are allowed to have a negative gossipsub score without penalizing
 /// them in lighthouse.
