[package]
name = "eth2_libp2p"
version = "0.2.0"
authors = ["Sigma Prime <contact@sigmaprime.io>"]
edition = "2018"

[dependencies]
discv5 = { version = "0.1.0-alpha.13", features = ["libp2p"] }
types = { path =  "../../consensus/types" }
hashset_delay = { path = "../../common/hashset_delay" }
eth2_ssz_types = { path =  "../../consensus/ssz_types" }
serde = { version = "1.0.116", features = ["derive"] }
serde_derive = "1.0.116"
eth2_ssz = "0.1.2"
eth2_ssz_derive = "0.1.0"
slog = { version = "2.5.2", features = ["max_level_trace"] }
lighthouse_version = { path = "../../common/lighthouse_version" }
tokio = { version = "0.2.22", features = ["time", "macros"] }
futures = "0.3.5"
error-chain = "0.12.4"
dirs = "3.0.1"
fnv = "1.0.7"
unsigned-varint = { git = "https://github.com/sigp/unsigned-varint", branch = "latest-codecs", features = ["codec"] }
lazy_static = "1.4.0"
lighthouse_metrics = { path = "../../common/lighthouse_metrics" }
smallvec = "1.4.2"
lru = "0.6.0"
parking_lot = "0.11.0"
sha2 = "0.9.1"
base64 = "0.13.0"
snap = "1.0.1"
void = "1.0.2"
hex = "0.4.2"
tokio-io-timeout = "0.4.0"
tokio-util = { version = "0.3.1", features = ["codec", "compat"] }
tiny-keccak = "2.0.2"
task_executor = { path = "../../common/task_executor" }
rand = "0.7.3"
directory = { path = "../../common/directory" }
regex = "1.3.9"

[dependencies.libp2p]
#version = "0.23.0"
git = "https://github.com/sigp/rust-libp2p"
rev = "5a9f0819af3990cfefad528e957297af596399b4"
default-features = false
features = ["websocket", "identify", "mplex", "noise", "gossipsub", "dns", "tcp-tokio"]

[dev-dependencies]
tokio = { version = "0.2.22", features = ["full"] }
<<<<<<< HEAD
slog-stdlog = "4.0.0"
slog-term = "2.5.0"
=======
slog-term = "2.6.0"
>>>>>>> b0833033
slog-async = "2.5.0"
tempdir = "0.3.7"
exit-future = "0.2.0"

[features]
libp2p-websocket = []<|MERGE_RESOLUTION|>--- conflicted
+++ resolved
@@ -48,12 +48,8 @@
 
 [dev-dependencies]
 tokio = { version = "0.2.22", features = ["full"] }
-<<<<<<< HEAD
 slog-stdlog = "4.0.0"
-slog-term = "2.5.0"
-=======
 slog-term = "2.6.0"
->>>>>>> b0833033
 slog-async = "2.5.0"
 tempdir = "0.3.7"
 exit-future = "0.2.0"
