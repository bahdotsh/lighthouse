//! Contains the types required to make JSON requests to Web3Signer servers.

use super::Error;
use serde::{Deserialize, Serialize};
use types::*;

#[derive(Debug, PartialEq, Copy, Clone, Serialize)]
#[serde(rename_all = "SCREAMING_SNAKE_CASE")]
pub enum MessageType {
    AggregationSlot,
    AggregateAndProof,
    Attestation,
    BlockV2,
    Deposit,
    RandaoReveal,
    VoluntaryExit,
    SyncCommitteeMessage,
    SyncCommitteeSelectionProof,
    SyncCommitteeContributionAndProof,
    ValidatorRegistration,
}

#[derive(Debug, PartialEq, Copy, Clone, Serialize)]
#[serde(rename_all = "SCREAMING_SNAKE_CASE")]
pub enum ForkName {
    Phase0,
    Altair,
    Bellatrix,
    Eip4844,
}

#[derive(Debug, PartialEq, Serialize)]
pub struct ForkInfo {
    pub fork: Fork,
    pub genesis_validators_root: Hash256,
}

#[derive(Debug, PartialEq, Serialize)]
#[serde(bound = "T: EthSpec", rename_all = "snake_case")]
pub enum Web3SignerObject<'a, T: EthSpec, Payload: ExecPayload<T>> {
    AggregationSlot {
        slot: Slot,
    },
    AggregateAndProof(&'a AggregateAndProof<T>),
    Attestation(&'a AttestationData),
    BeaconBlock {
        version: ForkName,
        #[serde(skip_serializing_if = "Option::is_none")]
        block: Option<&'a BeaconBlock<T, Payload>>,
        #[serde(skip_serializing_if = "Option::is_none")]
        block_header: Option<BeaconBlockHeader>,
    },
    #[allow(dead_code)]
    Deposit {
        pubkey: PublicKeyBytes,
        withdrawal_credentials: Hash256,
        #[serde(with = "eth2_serde_utils::quoted_u64")]
        amount: u64,
        #[serde(with = "eth2_serde_utils::bytes_4_hex")]
        genesis_fork_version: [u8; 4],
    },
    RandaoReveal {
        epoch: Epoch,
    },
    #[allow(dead_code)]
    VoluntaryExit(&'a VoluntaryExit),
    SyncCommitteeMessage {
        beacon_block_root: Hash256,
        slot: Slot,
    },
    SyncAggregatorSelectionData(&'a SyncAggregatorSelectionData),
    ContributionAndProof(&'a ContributionAndProof<T>),
    ValidatorRegistration(&'a ValidatorRegistrationData),
}

impl<'a, T: EthSpec, Payload: ExecPayload<T>> Web3SignerObject<'a, T, Payload> {
    pub fn beacon_block(block: &'a BeaconBlock<T, Payload>) -> Result<Self, Error> {
        match block {
            BeaconBlock::Base(_) => Ok(Web3SignerObject::BeaconBlock {
                version: ForkName::Phase0,
                block: Some(block),
                block_header: None,
            }),
            BeaconBlock::Altair(_) => Ok(Web3SignerObject::BeaconBlock {
                version: ForkName::Altair,
                block: Some(block),
                block_header: None,
            }),
            BeaconBlock::Merge(_) => Ok(Web3SignerObject::BeaconBlock {
                version: ForkName::Bellatrix,
                block: None,
                block_header: Some(block.block_header()),
            }),
<<<<<<< HEAD
            BeaconBlock::Capella(_) => Ok(Web3SignerObject::BeaconBlock {
                version: ForkName::Capella,
=======
            BeaconBlock::Eip4844(_) => Ok(Web3SignerObject::BeaconBlock {
                version: ForkName::Eip4844,
>>>>>>> 6f7d21c5
                block: None,
                block_header: Some(block.block_header()),
            }),
        }
    }

    pub fn message_type(&self) -> MessageType {
        match self {
            Web3SignerObject::AggregationSlot { .. } => MessageType::AggregationSlot,
            Web3SignerObject::AggregateAndProof(_) => MessageType::AggregateAndProof,
            Web3SignerObject::Attestation(_) => MessageType::Attestation,
            Web3SignerObject::BeaconBlock { .. } => MessageType::BlockV2,
            Web3SignerObject::Deposit { .. } => MessageType::Deposit,
            Web3SignerObject::RandaoReveal { .. } => MessageType::RandaoReveal,
            Web3SignerObject::VoluntaryExit(_) => MessageType::VoluntaryExit,
            Web3SignerObject::SyncCommitteeMessage { .. } => MessageType::SyncCommitteeMessage,
            Web3SignerObject::SyncAggregatorSelectionData(_) => {
                MessageType::SyncCommitteeSelectionProof
            }
            Web3SignerObject::ContributionAndProof(_) => {
                MessageType::SyncCommitteeContributionAndProof
            }
            Web3SignerObject::ValidatorRegistration(_) => MessageType::ValidatorRegistration,
        }
    }
}

#[derive(Debug, PartialEq, Serialize)]
#[serde(bound = "T: EthSpec")]
pub struct SigningRequest<'a, T: EthSpec, Payload: ExecPayload<T>> {
    #[serde(rename = "type")]
    pub message_type: MessageType,
    #[serde(skip_serializing_if = "Option::is_none")]
    pub fork_info: Option<ForkInfo>,
    #[serde(rename = "signingRoot")]
    pub signing_root: Hash256,
    #[serde(flatten)]
    pub object: Web3SignerObject<'a, T, Payload>,
}

#[derive(Debug, PartialEq, Deserialize)]
pub struct SigningResponse {
    pub signature: Signature,
}<|MERGE_RESOLUTION|>--- conflicted
+++ resolved
@@ -91,13 +91,8 @@
                 block: None,
                 block_header: Some(block.block_header()),
             }),
-<<<<<<< HEAD
-            BeaconBlock::Capella(_) => Ok(Web3SignerObject::BeaconBlock {
-                version: ForkName::Capella,
-=======
             BeaconBlock::Eip4844(_) => Ok(Web3SignerObject::BeaconBlock {
                 version: ForkName::Eip4844,
->>>>>>> 6f7d21c5
                 block: None,
                 block_header: Some(block.block_header()),
             }),
