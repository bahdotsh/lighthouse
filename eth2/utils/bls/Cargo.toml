[package]
name = "bls"
version = "0.1.0"
authors = ["Paul Hauner <paul@paulhauner.com>"]
edition = "2018"

[dependencies]
<<<<<<< HEAD
bls-aggregates = { git = "https://github.com/sigp/signature-schemes", tag = "v0.7.0" }
cached_tree_hash = { path = "../cached_tree_hash" }
hashing = { path = "../hashing" }
hex = "0.3"
rand = "0.5"
=======
milagro_bls = { git = "https://github.com/sigp/milagro_bls", tag = "v0.9.0" }
cached_tree_hash = { path = "../cached_tree_hash" }
hashing = { path = "../hashing" }
hex = "0.3"
rand = "^0.5"
>>>>>>> b5d8c86f
serde = "1.0"
serde_derive = "1.0"
serde_hex = { path = "../serde_hex" }
ssz = { path = "../ssz" }
tree_hash = { path = "../tree_hash" }

[features]
fake_crypto = []<|MERGE_RESOLUTION|>--- conflicted
+++ resolved
@@ -5,19 +5,11 @@
 edition = "2018"
 
 [dependencies]
-<<<<<<< HEAD
-bls-aggregates = { git = "https://github.com/sigp/signature-schemes", tag = "v0.7.0" }
-cached_tree_hash = { path = "../cached_tree_hash" }
-hashing = { path = "../hashing" }
-hex = "0.3"
-rand = "0.5"
-=======
 milagro_bls = { git = "https://github.com/sigp/milagro_bls", tag = "v0.9.0" }
 cached_tree_hash = { path = "../cached_tree_hash" }
 hashing = { path = "../hashing" }
 hex = "0.3"
 rand = "^0.5"
->>>>>>> b5d8c86f
 serde = "1.0"
 serde_derive = "1.0"
 serde_hex = { path = "../serde_hex" }
