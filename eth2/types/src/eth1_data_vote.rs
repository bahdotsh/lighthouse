<<<<<<< HEAD
=======
use super::ssz::{hash, Decodable, DecodeError, Encodable, SszStream, TreeHash};
>>>>>>> 9f703765
use super::Eth1Data;
use crate::test_utils::TestRandom;
use rand::RngCore;
use ssz::{Decodable, DecodeError, Encodable, SszStream};

// Note: this is refer to as DepositRootVote in specs
#[derive(Debug, PartialEq, Clone, Default)]
pub struct Eth1DataVote {
    pub eth1_data: Eth1Data,
    pub vote_count: u64,
}

impl Encodable for Eth1DataVote {
    fn ssz_append(&self, s: &mut SszStream) {
        s.append(&self.eth1_data);
        s.append(&self.vote_count);
    }
}

impl Decodable for Eth1DataVote {
    fn ssz_decode(bytes: &[u8], i: usize) -> Result<(Self, usize), DecodeError> {
        let (eth1_data, i) = <_>::ssz_decode(bytes, i)?;
        let (vote_count, i) = <_>::ssz_decode(bytes, i)?;

        Ok((
            Self {
                eth1_data,
                vote_count,
            },
            i,
        ))
    }
}

impl TreeHash for Eth1DataVote {
    fn hash_tree_root(&self) -> Vec<u8> {
        let mut result: Vec<u8> = vec![];
        result.append(&mut self.eth1_data.hash_tree_root());
        result.append(&mut self.vote_count.hash_tree_root());
        hash(&result)
    }
}

impl<T: RngCore> TestRandom<T> for Eth1DataVote {
    fn random_for_test(rng: &mut T) -> Self {
        Self {
            eth1_data: <_>::random_for_test(rng),
            vote_count: <_>::random_for_test(rng),
        }
    }
}

#[cfg(test)]
mod tests {
    use super::*;
    use crate::test_utils::{SeedableRng, TestRandom, XorShiftRng};
    use ssz::ssz_encode;

    #[test]
    pub fn test_ssz_round_trip() {
        let mut rng = XorShiftRng::from_seed([42; 16]);
        let original = Eth1DataVote::random_for_test(&mut rng);

        let bytes = ssz_encode(&original);
        let (decoded, _) = <_>::ssz_decode(&bytes, 0).unwrap();

        assert_eq!(original, decoded);
    }

    #[test]
    pub fn test_hash_tree_root() {
        let mut rng = XorShiftRng::from_seed([42; 16]);
        let original = Eth1DataVote::random_for_test(&mut rng);

        let result = original.hash_tree_root();

        assert_eq!(result.len(), 32);
        // TODO: Add further tests
        // https://github.com/sigp/lighthouse/issues/170
    }
}<|MERGE_RESOLUTION|>--- conflicted
+++ resolved
@@ -1,11 +1,7 @@
-<<<<<<< HEAD
-=======
-use super::ssz::{hash, Decodable, DecodeError, Encodable, SszStream, TreeHash};
->>>>>>> 9f703765
 use super::Eth1Data;
 use crate::test_utils::TestRandom;
 use rand::RngCore;
-use ssz::{Decodable, DecodeError, Encodable, SszStream};
+use ssz::{hash, Decodable, DecodeError, Encodable, SszStream, TreeHash};
 
 // Note: this is refer to as DepositRootVote in specs
 #[derive(Debug, PartialEq, Clone, Default)]
